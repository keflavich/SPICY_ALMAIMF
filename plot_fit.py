--- conflicted
+++ resolved
@@ -24,15 +24,10 @@
         alma_detect = tbl[row_num]['ALMA-IMF_1mm_eflux'].quantity * u.beam
         mass_ul = (((alma_detect) * (regiondistance*u.kpc)**2) / (0.008*u.cm**2/u.g * BlackBody(20*u.K)(230*u.GHz) * u.sr)).to(u.M_sun)
     elif not np.isnan(tbl[row_num]['ALMA-IMF_3mm_eflux']) and not np.ma.isMA(tbl[row_num]['ALMA-IMF_3mm_eflux']): 
-<<<<<<< HEAD
         alma_detect = tbl[row_num]['ALMA-IMF_3mm_eflux'].quantity * u.beam
         mass_ul = (((alma_detect) * (regiondistance*u.kpc)**2) / (0.002*u.cm**2/u.g * BlackBody(20*u.K)(100*u.GHz) * u.sr)).to(u.M_sun)
-=======
-        alma_detect = tbl[row_num]['ALMA-IMF_3mm_eflux']         
-        mass_ul = (((alma_detect)*u.Jy * (regiondistance*u.kpc)**2) / (0.002*u.cm**2/u.g * BlackBody(20*u.K)(100*u.GHz) * u.sr)).to(u.M_sun)
     else:
         mass_ul = np.nan
->>>>>>> 5b57944c
         
     #230 for 1mm, 100 for 3mm
     
@@ -41,16 +36,9 @@
 def datafunction(geom, chi2limit, bestfits, min_chi2=None):
     pars = Table.read(f'/blue/adamginsburg/richardson.t/research/flux/pars/{geom}_augmented.fits')
     fitinfo = bestfits[geom]
-<<<<<<< HEAD
-    #if min_chi2 is None:
-    #    min_chi2 = np.nanmin(fitinfo.chi2)
-    #selection = fitinfo.chi2 < (min_chi2 + deltachi2lim)
-    selection = fitinfo.chi2 < deltachi2lim
-=======
     if min_chi2 is None:
         min_chi2 = np.nanmin(fitinfo.chi2)
     selection = fitinfo.chi2 < chi2limit
->>>>>>> 5b57944c
     data = pars[fitinfo.model_id[selection]]
     return pars, data, selection
 
@@ -142,12 +130,7 @@
     wavelengths = u.Quantity([x['wav'] for x in fitinfo.meta.filters], u.um)
     print(wavelengths, wavelengths.value)
     apertures = u.Quantity([x['aperture_arcsec'] for x in fitinfo.meta.filters], u.arcsec)
-<<<<<<< HEAD
-    ax0.errorbar(wavelengths.value[valid==1], source.flux[valid==1], yerr=source.error[valid==1], linestyle='none', color='w', marker='o', markersize=10, zorder=2)
-    ax0.plot(wavelengths.value[valid==3], source.flux[valid==3], linestyle='none', color='w', marker='v', markersize=10, zorder=3)
-=======
     print(apertures)
->>>>>>> 5b57944c
 
     distance = (10**fitinfo.sc * u.kpc).mean()
 
@@ -201,11 +184,7 @@
 
         if recalc_min_chi2:
             min_chi2 = np.nanmin(fitinfo.chi2)
-<<<<<<< HEAD
-        indices = fitinfo.chi2 < deltachi2limit
-=======
         indices = fitinfo.chi2 < chi2limit
->>>>>>> 5b57944c
 
         if show_all_models and any(indices):
             dist_scs = ((1*u.kpc)/(10**fitinfo.sc[indices] * u.kpc))**2

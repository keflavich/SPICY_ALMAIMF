--- conflicted
+++ resolved
@@ -305,11 +305,7 @@
 
 def get_fitter(geometry='s-ubhmi', aperture_size=3*u.arcsec,
                distance_range=[1.8, 2.2]*u.kpc,
-<<<<<<< HEAD
                robitaille_modeldir='/blue/adamginsburg/richardson.t/research/flux/robitaille_models-1.2/',
-=======
-               robitaille_modeldir='/blue/adamginsburg/richardson.t/research/flux/robitaille_models-1.2',
->>>>>>> 895ecdec
                filters=filternames, extinction=make_extinction(),
                av_range=[4,40]):
 
@@ -336,11 +332,7 @@
     return fitter
 
 def fit_a_source(data, error, valid, geometry='s-ubhmi',
-<<<<<<< HEAD
                  robitaille_modeldir='/blue/adamginsburg/richardson.t/research/flux/robitaille_models-1.2/',
-=======
-                 robitaille_modeldir='/blue/adamginsburg/richardson.t/research/flux/robitaille_models-1.2',
->>>>>>> 895ecdec
                  extinction=make_extinction(), filters=filternames,
                  aperture_size=3*u.arcsec, distance_range=[1.8, 2.2]*u.kpc,
                  av_range=[4,40],
